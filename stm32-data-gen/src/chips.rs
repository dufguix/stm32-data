--- conflicted
+++ resolved
@@ -630,12 +630,9 @@
             ("STM32H5.*:I3C:.*", ("i3c", "v1", "I3C")),
             ("STM32(H5|WBA).*:PKA:.*", ("pka", "v1a", "PKA")),
             ("STM32U5.*:PKA:.*", ("pka", "v1b", "PKA")),
-<<<<<<< HEAD
             ("STM32(L5|WL|WB).*:PKA:.*", ("pka", "v1c", "PKA")),
+            ("STM32(L4Q|L5|WL|WB).*:PKA:.*", ("pka", "v1c", "PKA")),
             (".*:OTFDEC:.*", ("otfdec", "v1", "OTFDEC")),
-=======
-            ("STM32(L4Q|L5|WL|WB).*:PKA:.*", ("pka", "v1c", "PKA")),
->>>>>>> 801a4138
         ];
 
         Self {
