use std::collections::hash_map::Entry;
use std::collections::{HashMap, HashSet};

use stm32_data_serde::chip::core::peripheral::Pin;

use super::*;

mod xml {
    use serde::Deserialize;

    #[derive(Clone, Debug, Deserialize, PartialEq)]
    pub struct Mcu {
        #[serde(rename = "Family")]
        pub family: String,
        #[serde(rename = "Line")]
        pub line: String,
        #[serde(rename = "Die")]
        pub die: String,
        #[serde(rename = "RefName")]
        pub ref_name: String,
        #[serde(rename = "Package")]
        pub package: String,
        #[serde(rename = "Core")]
        pub cores: Vec<String>,
        #[serde(rename = "Ram")]
        pub rams: Vec<u32>,
        #[serde(rename = "Flash")]
        pub flashs: Vec<u32>,
        #[serde(rename = "IP")]
        pub ips: Vec<Ip>,
        #[serde(rename = "Pin")]
        pub pins: Vec<Pin>,
    }

    #[derive(Clone, Debug, Deserialize, PartialEq)]
    pub struct Pin {
        #[serde(rename = "Name")]
        pub name: String,
        #[serde(rename = "Signal", default)]
        pub signals: Vec<PinSignal>,
    }

    #[derive(Clone, Debug, Deserialize, PartialEq)]
    pub struct PinSignal {
        #[serde(rename = "Name")]
        pub name: String,
    }

    #[derive(Clone, Debug, Deserialize, PartialEq)]
    pub struct Ip {
        #[serde(rename = "InstanceName")]
        pub instance_name: String,
        #[serde(rename = "Name")]
        pub name: String,
        #[serde(rename = "Version")]
        pub version: String,
    }
}

pub struct Chip {
    flash: u32,
    ram: u32,
    group_idx: usize,
    packages: Vec<stm32_data_serde::chip::Package>,
}

pub struct ChipGroup {
    chip_names: Vec<String>,
    xml: xml::Mcu,
    ips: HashMap<String, xml::Ip>,
    pins: HashMap<stm32_data_serde::chip::core::peripheral::pin::Pin, xml::Pin>,
    family: Option<String>,
    line: Option<String>,
    die: Option<String>,
}

fn chip_name_from_package_name(x: &str) -> String {
    let regexes = [
        (regex!("^(STM32L1....).x([AX])$"), "$1-$2"),
        (regex!("^(STM32G0....).xN$"), "$1"),
        (regex!("^(STM32F412..).xP$"), "$1"),
        (regex!("^(STM32L4....).x[PS]$"), "$1"),
        (regex!("^(STM32WB....).x[AE]$"), "$1"),
        (regex!("^(STM32G0....).xN$"), "$1"),
        (regex!("^(STM32L5....).x[PQ]$"), "$1"),
        (regex!("^(STM32L0....).xS$"), "$1"),
        (regex!("^(STM32H7....).xQ$"), "$1"),
        (regex!("^(STM32U5....).xQ$"), "$1"),
        (regex!("^(STM32H5....).xQ$"), "$1"),
        (regex!("^(STM32WBA....).x$"), "$1"),
        (regex!("^(STM32......).x$"), "$1"),
    ];

    regexes
        .iter()
        .find_map(|(a, b)| {
            a.captures(x).map(|cap| {
                let mut res = String::new();
                cap.expand(b, &mut res);
                res
            })
        })
        .unwrap_or_else(|| panic!("bad name: {x}"))
}

struct PeriMatcher {
    regexes: Vec<(regex::Regex, (&'static str, &'static str, &'static str))>,
    cached: HashMap<String, Option<(&'static str, &'static str, &'static str)>>,
}

impl PeriMatcher {
    fn new() -> Self {
        const PERIMAP: &[(&str, (&str, &str, &str))] = &[
            (".*:USART:sci2_v1_1", ("usart", "v1", "USART")),
            (".*:USART:sci2_v1_2_F1", ("usart", "v1", "USART")),
            (".*:USART:sci2_v1_2", ("usart", "v2", "USART")),
            (".*:USART:sci2_v2_0", ("usart", "v3", "USART")),
            (".*:USART:sci2_v2_1", ("usart", "v3", "USART")),
            (".*:USART:sci2_v2_2", ("usart", "v3", "USART")),
            (".*:USART:sci3_v1_0", ("usart", "v3", "USART")),
            (".*:USART:sci3_v1_1", ("usart", "v3", "USART")),
            (".*:USART:sci3_v1_2", ("usart", "v4", "USART")),
            (".*:USART:sci3_v2_0", ("usart", "v4", "USART")),
            (".*:USART:sci3_v2_1", ("usart", "v4", "USART")),
            (".*:UART:sci2_v1_2_F4", ("usart", "v2", "USART")),
            (".*:UART:sci2_v2_1", ("usart", "v3", "USART")),
            (".*:UART:sci2_v3_0", ("usart", "v4", "USART")),
            (".*:UART:sci2_v3_1", ("usart", "v4", "USART")),
            (".*:LPUART:sci3_v1_1", ("usart", "v3", "LPUART")),
            (".*:LPUART:sci3_v1_2", ("usart", "v4", "LPUART")),
            (".*:LPUART:sci3_v1_3", ("usart", "v4", "LPUART")),
            (".*:LPUART:sci3_v1_4", ("usart", "v4", "LPUART")),
            ("STM32[HU]5.*:RNG:.*", ("rng", "v3", "RNG")),
            ("STM32L5.*:RNG:.*", ("rng", "v2", "RNG")),
            ("STM32L4[PQ]5.*:RNG:.*", ("rng", "v2", "RNG")),
            ("STM32WL.*:RNG:.*", ("rng", "v2", "RNG")),
            ("STM32F2.*:RNG:.*", ("rng", "v1", "RNG")),
            ("STM32F4.*:RNG:.*", ("rng", "v1", "RNG")),
            ("STM32F7.*:RNG:.*", ("rng", "v1", "RNG")),
            ("STM32L0.*:RNG:.*", ("rng", "v1", "RNG")),
            ("STM32L4.*:RNG:.*", ("rng", "v1", "RNG")),
            ("STM32H7.*:RNG:.*", ("rng", "v1", "RNG")),
            ("STM32G0.*:RNG:.*", ("rng", "v1", "RNG")),
            ("STM32G4.*:RNG:.*", ("rng", "v1", "RNG")),
            ("STM32F7.*:AES:.*", ("aes", "f7", "AES")),
            ("STM32F4.*:AES:.*", ("aes", "v1", "AES")),
            ("STM32G0.*:AES:.*", ("aes", "v2", "AES")),
            ("STM32G4.*:AES:.*", ("aes", "v2", "AES")),
            ("STM32L0.*:AES:.*", ("aes", "v1", "AES")),
            ("STM32L1.*:AES:.*", ("aes", "v1", "AES")),
            ("STM32L4.*:AES:.*", ("aes", "v1", "AES")),
            ("STM32L5.*:AES:.*", ("aes", "v2", "AES")),
            ("STM32U5.*:AES:.*", ("aes", "u5", "AES")),
            ("STM32WL5.*:AES:.*", ("aes", "v2", "AES")),
            ("STM32WLE.*:AES:.*", ("aes", "v2", "AES")),
            (".*:SPI:spi2_v1_4", ("spi", "f1", "SPI")),
            (".*:SPI:spi2s1_v2_1", ("spi", "v1", "SPI")),
            (".*:SPI:spi2s1_v2_2", ("spi", "v1", "SPI")),
            (".*:SPI:spi2s1_v2_3", ("spi", "v1", "SPI")),
            (".*:SPI:spi2s1_v2_4", ("spi", "v1", "SPI")),
            (".*:SPI:spi2s1_v3_0", ("spi", "v2", "SPI")),
            (".*:SPI:spi2s1_v3_2", ("spi", "v2", "SPI")),
            (".*:SPI:spi2s1_v3_3", ("spi", "v2", "SPI")),
            (".*:SPI:spi2s1_v3_5", ("spi", "v2", "SPI")),
            (".*:SUBGHZSPI:.*", ("spi", "v2", "SPI")),
            (".*:SPI:spi2s1_v3_1", ("spi", "v2", "SPI")),
            (".*:SPI:spi2s2_v1_1", ("spi", "v3", "SPI")),
            (".*:SPI:spi2s2_v1_0", ("spi", "v3", "SPI")),
            (".*:SPI:spi2s3_v2_1", ("spi", "v4", "SPI")),
            (".*:SPI:spi2s3_v1_1", ("spi", "v5", "SPI")),
            (".*:FMAC:matrix1_v1_0", ("fmac", "v1", "FMAC")),
            (".*:I2C:i2c1_v1_5", ("i2c", "v1", "I2C")),
            (".*:I2C:i2c2_v1_1", ("i2c", "v2", "I2C")),
            (".*:I2C:F0-i2c2_v1_1", ("i2c", "v2", "I2C")),
            (".*:I2C:i2c2_v1_1F7", ("i2c", "v2", "I2C")),
            (".*:I2C:i2c2_v1_1U5", ("i2c", "v2", "I2C")),
            (".*:DAC:dacif_v1_1", ("dac", "v1", "DAC")),
            (".*:DAC:dacif_v1_1F1", ("dac", "v1", "DAC")),
            (".*:DAC:F0dacif_v1_1", ("dac", "v1", "DAC")),
            (".*:DAC:dacif_v2_0", ("dac", "v2", "DAC")),
            (".*:DAC:dacif_v3_0", ("dac", "v3", "DAC")),
            (".*:DAC:F3_dacif_v1_1", ("dac", "v1", "DAC")),
            (".*:ADC:aditf_v2_5F1", ("adc", "f1", "ADC")),
            (".*:ADC:aditf5_v1_1", ("adc", "f3", "ADC")),
            (".*:ADC:aditf_v2_5", ("adc", "f3_v2", "ADC")),
            (".*:ADC:aditf4_v1_1", ("adc", "v1", "ADC")),
            (".*:ADC:aditf2_v1_1", ("adc", "v2", "ADC")),
            (".*:ADC:aditf5_v2_0", ("adc", "v3", "ADC")),
            (".*:ADC:aditf5_v2_2", ("adc", "v3", "ADC")),
            (".*:ADC:aditf5_v3_0", ("adc", "v4", "ADC")),
            (".*:ADC:aditf5_v3_1", ("adc", "v4", "ADC")),
            ("STM32WL5.*:ADC:.*", ("adc", "g0", "ADC")),
            ("STM32WLE.*:ADC:.*", ("adc", "g0", "ADC")),
            ("STM32G0.*:ADC:.*", ("adc", "g0", "ADC")),
            ("STM32G0.*:ADC_COMMON:.*", ("adccommon", "v3", "ADC_COMMON")),
            ("STM32G4.*:ADC:.*", ("adc", "v4", "ADC")),
            ("STM32G4.*:ADC_COMMON:.*", ("adccommon", "v4", "ADC_COMMON")),
            (".*:ADC_COMMON:aditf2_v1_1", ("adccommon", "v2", "ADC_COMMON")),
            (".*:ADC_COMMON:aditf5_v2_0", ("adccommon", "v3", "ADC_COMMON")),
            (".*:ADC_COMMON:aditf5_v2_2", ("adccommon", "v3", "ADC_COMMON")),
            (".*:ADC_COMMON:aditf4_v3_0_WL", ("adccommon", "v3", "ADC_COMMON")),
            (".*:ADC_COMMON:aditf5_v1_1", ("adccommon", "f3", "ADC_COMMON")),
            (".*:ADC3_COMMON:aditf5_v1_1", ("adccommon", "f3", "ADC_COMMON")),
            ("STM32H7.*:ADC_COMMON:.*", ("adccommon", "v4", "ADC_COMMON")),
            ("STM32H7.*:ADC3_COMMON:.*", ("adccommon", "v4", "ADC_COMMON")),
            ("STM32G4.*:OPAMP:G4_tsmc90_fastOpamp", ("opamp", "g4", "OPAMP")),
            ("STM32F3.*:OPAMP:tsmc018_ull_opamp_v1_0", ("opamp", "f3", "OPAMP")),
            (".*:DCMI:.*", ("dcmi", "v1", "DCMI")),
            ("STM32C0.*:SYSCFG:.*", ("syscfg", "c0", "SYSCFG")),
            ("STM32F0.*:SYSCFG:.*", ("syscfg", "f0", "SYSCFG")),
            ("STM32F2.*:SYSCFG:.*", ("syscfg", "f2", "SYSCFG")),
            ("STM32F3.*:SYSCFG:.*", ("syscfg", "f3", "SYSCFG")),
            ("STM32F4.*:SYSCFG:.*", ("syscfg", "f4", "SYSCFG")),
            ("STM32F7.*:SYSCFG:.*", ("syscfg", "f7", "SYSCFG")),
            ("STM32L0.*:SYSCFG:.*", ("syscfg", "l0", "SYSCFG")),
            ("STM32L1.*:SYSCFG:.*", ("syscfg", "l1", "SYSCFG")),
            ("STM32L4.*:SYSCFG:.*", ("syscfg", "l4", "SYSCFG")),
            ("STM32L5.*:SYSCFG:.*", ("syscfg", "l5", "SYSCFG")),
            ("STM32G0.*:SYSCFG:.*", ("syscfg", "g0", "SYSCFG")),
            ("STM32G4.*:SYSCFG:.*", ("syscfg", "g4", "SYSCFG")),
            (
                "STM32H7(45|47|55|57|42|43|53|50).*:SYSCFG:.*",
                ("syscfg", "h7od", "SYSCFG"),
            ),
            ("STM32H7.*:SYSCFG:.*", ("syscfg", "h7", "SYSCFG")),
            ("STM32U5.*:SYSCFG:.*", ("syscfg", "u5", "SYSCFG")),
            ("STM32WBA.*:SYSCFG:.*", ("syscfg", "wba", "SYSCFG")),
            ("STM32WB.*:SYSCFG:.*", ("syscfg", "wb", "SYSCFG")),
            ("STM32WL5.*:SYSCFG:.*", ("syscfg", "wl5", "SYSCFG")),
            ("STM32WLE.*:SYSCFG:.*", ("syscfg", "wle", "SYSCFG")),
<<<<<<< HEAD
            ("STM32WLE.*:ADC:.*", ("adc", "g0", "ADC")),
            ("STM32H50.*:SBS:.*", ("syscfg", "h50", "SYSCFG")),
            ("STM32H5.*:SBS:.*", ("syscfg", "h5", "SYSCFG")),
=======
            ("STM32H50.*:SBS:.*", ("sbs", "h50", "SBS")),
            ("STM32H5.*:SBS:.*", ("sbs", "h5", "SBS")),
>>>>>>> a1052bed
            (".*:IWDG:iwdg1_v1_1", ("iwdg", "v1", "IWDG")),
            (".*:IWDG:iwdg1_v2_0", ("iwdg", "v2", "IWDG")),
            (".*:WWDG:wwdg1_v1_0", ("wwdg", "v1", "WWDG")),
            (".*:JPEG:jpeg1_v1_0", ("jpeg", "v1", "JPEG")),
            (".*:LPTIM:F7_lptimer1_v1_1", ("lptim", "v1", "LPTIM")),
            (".*:HRTIM:hrtim_v1_0", ("hrtim", "v1", "HRTIM")),
            (".*:HRTIM:hrtim_H7", ("hrtim", "v1", "HRTIM")),
            (".*:HRTIM:hrtim_G4", ("hrtim", "v2", "HRTIM")),
            (".*:LTDC:lcdtft1_v1_1", ("ltdc", "v1", "LTDC")),
            (".*:MDIOS:mdios1_v1_0", ("mdios", "v1", "MDIOS")),
            (".*:QUADSPI:quadspi1_v1_0", ("quadspi", "v1", "QUADSPI")),
            ("STM32F1.*:BKP.*", ("bkp", "v1", "BKP")),
            (".*:RTC:rtc1_v1_1", ("rtc", "v1", "RTC")),
            ("STM32F0.*:RTC:rtc2_.*", ("rtc", "v2f0", "RTC")),
            ("STM32F2.*:RTC:rtc2_.*", ("rtc", "v2f2", "RTC")),
            ("STM32F3.*:RTC:rtc2_.*", ("rtc", "v2f3", "RTC")),
            ("STM32F4.*:RTC:rtc2_.*", ("rtc", "v2f4", "RTC")),
            ("STM32F7.*:RTC:rtc2_.*", ("rtc", "v2f7", "RTC")),
            ("STM32H7.*:RTC:rtc2_.*", ("rtc", "v2h7", "RTC")),
            ("STM32L0.*:RTC:rtc2_.*", ("rtc", "v2l0", "RTC")),
            ("STM32L1.*:RTC:rtc2_.*", ("rtc", "v2l1", "RTC")),
            ("STM32L4.*:RTC:rtc2_.*", ("rtc", "v2l4", "RTC")),
            ("STM32WBA.*:RTC:rtc2_.*", ("rtc", "v3u5", "RTC")),
            ("STM32WB.*:RTC:rtc2_.*", ("rtc", "v2wb", "RTC")),
            ("STM32U5.*:RTC:rtc2_.*", ("rtc", "v3u5", "RTC")), // Cube says v2, but it's v3 with security stuff
            (".*:RTC:rtc3_v1_0", ("rtc", "v3", "RTC")),
            (".*:RTC:rtc3_v1_1", ("rtc", "v3", "RTC")),
            (".*:RTC:rtc3_v2_0", ("rtc", "v3", "RTC")),
            (".*:RTC:rtc3_v3_0", ("rtc", "v3", "RTC")),
            (".*:SAI:sai1_v1_0", ("sai", "v1", "SAI")),
            (".*:SAI:sai1_v1_1", ("sai", "v2", "SAI")),
            (".*:SAI:sai1_v2_0", ("sai", "v1", "SAI")),
            (".*:SAI:sai1_H7", ("sai", "v3", "SAI")),
            (".*:SAI:sai1_v2_1", ("sai", "v4", "SAI")),
            (".*:SDIO:sdmmc_v1_2", ("sdmmc", "v1", "SDMMC")),
            (".*:SDMMC:sdmmc_v1_3", ("sdmmc", "v1", "SDMMC")),
            (".*:SPDIFRX:spdifrx1_v1_0", ("spdifrx", "v1", "SPDIFRX")),
            // # USB
            ("STM32(F1|L1).*:USB:.*", ("usb", "v1", "USB")),
            ("STM32(F1|L1).*:USBRAM:.*", ("usbram", "16x1_512", "USBRAM")),
            ("STM32F30[23].[BC].*:USB:.*", ("usb", "v1", "USB")),
            ("STM32F30[23].[BC].*:USBRAM:.*", ("usbram", "16x1_512", "USBRAM")),
            ("STM32F30[23].[68DE].*:USB:.*", ("usb", "v2", "USB")),
            ("STM32F30[23].[68DE].*:USBRAM:.*", ("usbram", "16x2_1024", "USBRAM")),
            ("STM32F373.*:USB:.*", ("usb", "v1", "USB")),
            ("STM32F373.*:USBRAM:.*", ("usbram", "16x2_512", "USBRAM")),
            ("STM32(F0|L[045]|G4|WB).*:USB:.*", ("usb", "v3", "USB")),
            ("STM32(F0|L[045]|G4|WB).*:USBRAM:.*", ("usbram", "16x2_1024", "USBRAM")),
            ("STM32(G0|H5|U5).*:USB:.*", ("usb", "v4", "USB")),
            ("STM32(G0|H5|U5).*:USBRAM:.*", ("usbram", "32_2048", "USBRAM")),
            // # USB OTG
            (".*:USB_OTG_FS:otgfs1_.*", ("otg", "v1", "OTG")),
            (".*:USB_OTG_HS:otghs1_.*", ("otg", "v1", "OTG")),
            ("STM32C0.*:RCC:.*", ("rcc", "c0", "RCC")),
            ("STM32F0.*:RCC:.*", ("rcc", "f0", "RCC")),
            ("STM32F100.*:RCC:.*", ("rcc", "f100", "RCC")),
            ("STM32F10[123].*:RCC:.*", ("rcc", "f1", "RCC")),
            ("STM32F10[57].*:RCC:.*", ("rcc", "f1cl", "RCC")),
            ("STM32F2.*:RCC:.*", ("rcc", "f2", "RCC")),
            ("STM32F37.*:RCC:.*", ("rcc", "f3_v2", "RCC")),
            ("STM32F3.*:RCC:.*", ("rcc", "f3", "RCC")),
            ("STM32F410.*:RCC:.*", ("rcc", "f410", "RCC")),
            ("STM32F4.*:RCC:.*", ("rcc", "f4", "RCC")),
            ("STM32F7.*:RCC:.*", ("rcc", "f7", "RCC")),
            ("STM32G0.*:RCC:.*", ("rcc", "g0", "RCC")),
            ("STM32G4.*:RCC:.*", ("rcc", "g4", "RCC")),
            ("STM32H7[AB].*:RCC:.*", ("rcc", "h7ab", "RCC")),
            ("STM32H7.*:RCC:.*", ("rcc", "h7", "RCC")),
            ("STM32L0.*:RCC:.*", ("rcc", "l0", "RCC")),
            ("STM32L1.*:RCC:.*", ("rcc", "l1", "RCC")),
            ("STM32L4.*:RCC:.*", ("rcc", "l4", "RCC")),
            ("STM32L5.*:RCC:.*", ("rcc", "l5", "RCC")),
            ("STM32U5.*:RCC:.*", ("rcc", "u5", "RCC")),
            ("STM32H50.*:RCC:.*", ("rcc", "h50", "RCC")),
            ("STM32H5.*:RCC:.*", ("rcc", "h5", "RCC")),
            ("STM32WBA.*:RCC:.*", ("rcc", "wba", "RCC")),
            ("STM32WB.*:RCC:.*", ("rcc", "wb", "RCC")),
            ("STM32WL5.*:RCC:.*", ("rcc", "wl5", "RCC")),
            ("STM32WLE.*:RCC:.*", ("rcc", "wle", "RCC")),
            ("STM32F1.*:SPI[1234]:.*", ("spi", "f1", "SPI")),
            ("STM32F3.*:SPI[1234]:.*", ("spi", "v2", "SPI")),
            ("STM32F1.*:AFIO:.*", ("afio", "f1", "AFIO")),
            ("STM32WBA.*:EXTI:.*", ("exti", "l5", "EXTI")),
            ("STM32L5.*:EXTI:.*", ("exti", "l5", "EXTI")),
            ("STM32C0.*:EXTI:.*", ("exti", "c0", "EXTI")),
            ("STM32G0.*:EXTI:.*", ("exti", "g0", "EXTI")),
            ("STM32H7.*:EXTI:.*", ("exti", "h7", "EXTI")),
            ("STM32U5.*:EXTI:.*", ("exti", "u5", "EXTI")),
            ("STM32WB.*:EXTI:.*", ("exti", "w", "EXTI")),
            ("STM32WL5.*:EXTI:.*", ("exti", "w", "EXTI")),
            ("STM32WLE.*:EXTI:.*", ("exti", "wle", "EXTI")),
            ("STM32H50.*:EXTI:.*", ("exti", "h50", "EXTI")),
            ("STM32H5.*:EXTI:.*", ("exti", "h5", "EXTI")),
            (".*:EXTI:.*", ("exti", "v1", "EXTI")),
            ("STM32L0.*:CRS:.*", ("crs", "v1", "CRS")),
            ("STM32G0B1.*:CRS:.*", ("crs", "v1", "CRS")),
            ("STM32G0C1.*:CRS:.*", ("crs", "v1", "CRS")),
            ("STM32G4.*:CRS:.*", ("crs", "v1", "CRS")),
            ("STM32U5.*:CRS:.*", ("crs", "v1", "CRS")),
            (".*SDMMC:sdmmc2_v1_0", ("sdmmc", "v2", "SDMMC")),
            (".*SDMMC:sdmmc2_v2_1", ("sdmmc", "v2", "SDMMC")),
            ("STM32C0.*:PWR:.*", ("pwr", "c0", "PWR")),
            ("STM32G0.*:PWR:.*", ("pwr", "g0", "PWR")),
            ("STM32G4.*:PWR:.*", ("pwr", "g4", "PWR")),
            ("STM32H7(45|47|55|57).*:PWR:.*", ("pwr", "h7rm0399", "PWR")),
            ("STM32H7(42|43|53|50).*:PWR:.*", ("pwr", "h7rm0433", "PWR")),
            ("STM32H7(23|25|33|35|30).*:PWR:.*", ("pwr", "h7rm0468", "PWR")),
            ("STM32H7(A3|B0|B3).*:PWR:.*", ("pwr", "h7rm0455", "PWR")),
            ("STM32F0.0.*:PWR:.*", ("pwr", "f0x0", "PWR")),
            ("STM32F0.*:PWR:.*", ("pwr", "f0", "PWR")),
            ("STM32F1.*:PWR:.*", ("pwr", "f1", "PWR")),
            ("STM32F2.*:PWR:.*", ("pwr", "f2", "PWR")),
            ("STM32F3.*:PWR:.*", ("pwr", "f3", "PWR")),
            ("STM32F4.*:PWR:.*", ("pwr", "f4", "PWR")),
            ("STM32F7.*:PWR:.*", ("pwr", "f7", "PWR")),
            ("STM32L0.*:PWR:.*", ("pwr", "l0", "PWR")),
            ("STM32L1.*:PWR:.*", ("pwr", "l1", "PWR")),
            ("STM32L4.*:PWR:.*", ("pwr", "l4", "PWR")),
            ("STM32L5.*:PWR:.*", ("pwr", "l5", "PWR")),
            ("STM32U5.*:PWR:.*", ("pwr", "u5", "PWR")),
            ("STM32WL.*:PWR:.*", ("pwr", "wl5", "PWR")),
            ("STM32WBA.*:PWR:.*", ("pwr", "wba", "PWR")),
            ("STM32WB55.*:PWR:.*", ("pwr", "wb55", "PWR")),
            ("STM32WB.*:PWR:.*", ("pwr", "wb", "PWR")),
            ("STM32H50.*:PWR:.*", ("pwr", "h50", "PWR")),
            ("STM32H5.*:PWR:.*", ("pwr", "h5", "PWR")),
            ("STM32H7(A3|B3|B0).*:FLASH:.*", ("flash", "h7ab", "FLASH")),
            ("STM32H7.*:FLASH:.*", ("flash", "h7", "FLASH")),
            ("STM32F0.*:FLASH:.*", ("flash", "f0", "FLASH")),
            ("STM32F1.*:FLASH:.*", ("flash", "f1", "FLASH")),
            ("STM32F2.*:FLASH:.*", ("flash", "f2", "FLASH")),
            ("STM32F3.*:FLASH:.*", ("flash", "f3", "FLASH")),
            ("STM32F4.*:FLASH:.*", ("flash", "f4", "FLASH")),
            ("STM32F7.*:FLASH:.*", ("flash", "f7", "FLASH")),
            ("STM32L0.*:FLASH:.*", ("flash", "l0", "FLASH")),
            ("STM32L1.*:FLASH:.*", ("flash", "l1", "FLASH")),
            ("STM32L4.*:FLASH:.*", ("flash", "l4", "FLASH")),
            ("STM32L5.*:FLASH:.*", ("flash", "l5", "FLASH")),
            ("STM32U5.*:FLASH:.*", ("flash", "u5", "FLASH")),
            ("STM32WBA.*:FLASH:.*", ("flash", "wba", "FLASH")),
            ("STM32WB.*:FLASH:.*", ("flash", "wb", "FLASH")),
            ("STM32WL.*:FLASH:.*", ("flash", "wl", "FLASH")),
            ("STM32C0.*:FLASH:.*", ("flash", "c0", "FLASH")),
            ("STM32G0.*:FLASH:.*", ("flash", "g0", "FLASH")),
            ("STM32G4.*:FLASH:.*", ("flash", "g4", "FLASH")),
            ("STM32H50.*:FLASH:.*", ("flash", "h50", "FLASH")),
            ("STM32H5.*:FLASH:.*", ("flash", "h5", "FLASH")),
            ("STM32F107.*:ETH:.*", ("eth", "v1a", "ETH")),
            ("STM32F[24].*:ETH:.*", ("eth", "v1b", "ETH")),
            ("STM32F7.*:ETH:.*", ("eth", "v1c", "ETH")),
            (".*ETH:ethermac110_v3_0", ("eth", "v2", "ETH")),
            (".*ETH:ethermac110_v3_0_1", ("eth", "v2", "ETH")),
            ("STM32F4[23][79].*:FMC:.*", ("fmc", "v1x3", "FMC")),
            ("STM32F446.*:FMC:.*", ("fmc", "v2x1", "FMC")),
            ("STM32F469.*:FMC:.*", ("fmc", "v2x1", "FMC")),
            ("STM32F7.*:FMC:.*", ("fmc", "v2x1", "FMC")),
            ("STM32H7.*:FMC:.*", ("fmc", "v3x1", "FMC")),
            ("STM32F100.*:FSMC:.*", ("fsmc", "v1x0", "FSMC")),
            ("STM32F10[12357].*:FSMC:.*", ("fsmc", "v1x3", "FSMC")),
            ("STM32F2.*:FSMC:.*", ("fsmc", "v1x3", "FSMC")),
            ("STM32F3.*:FSMC:.*", ("fsmc", "v2x3", "FSMC")),
            ("STM32F412.*:FSMC:.*", ("fsmc", "v1x0", "FSMC")),
            ("STM32F4[12]3.*:FSMC:.*", ("fsmc", "v1x0", "FSMC")),
            ("STM32F4[01]5.*:FSMC:.*", ("fsmc", "v1x3", "FSMC")),
            ("STM32F4[01]7.*:FSMC:.*", ("fsmc", "v1x3", "FSMC")),
            ("STM32L1.*:FSMC:.*", ("fsmc", "v1x0", "FSMC")),
            ("STM32L4.*:FSMC:.*", ("fsmc", "v3x1", "FSMC")),
            ("STM32G4.*:FSMC:.*", ("fsmc", "v4x1", "FSMC")),
            ("STM32L5.*:FSMC:.*", ("fsmc", "v4x1", "FSMC")),
            ("STM32U5.*:FSMC:.*", ("fsmc", "v5x1", "FSMC")),
            (r".*LPTIM\d.*:G0xx_lptimer1_v1_4", ("lptim", "v1", "LPTIM")),
            ("STM32WB.*:LPTIM1:.*", ("lptim", "v1", "LPTIM")),
            ("STM32WB.*:LPTIM2:.*", ("lptim", "v1", "LPTIM")),
            ("STM32F1.*:TIM(1|8):.*", ("timer", "v1", "TIM_ADV")),
            ("STM32F1.*:TIM(2|5):.*", ("timer", "v1", "TIM_GP16")),
            ("STM32F1.*:TIM(6|7):.*", ("timer", "v1", "TIM_BASIC")),
            ("STM32L0.*:TIM2:.*", ("timer", "v1", "TIM_GP16")),
            ("STM32U5.*:TIM(2|3|4|5):.*", ("timer", "v1", "TIM_GP32")),
            ("STM32.*:TIM(1|8|20):.*", ("timer", "v1", "TIM_ADV")),
            ("STM32.*:TIM(2|5|23|24):.*", ("timer", "v1", "TIM_GP32")),
            ("STM32.*:TIM(6|7|18):.*", ("timer", "v1", "TIM_BASIC")),
            (r".*TIM\d.*:gptimer.*", ("timer", "v1", "TIM_GP16")),
            ("STM32F0.*:DBGMCU:.*", ("dbgmcu", "f0", "DBGMCU")),
            ("STM32F1.*:DBGMCU:.*", ("dbgmcu", "f1", "DBGMCU")),
            ("STM32F2.*:DBGMCU:.*", ("dbgmcu", "f2", "DBGMCU")),
            ("STM32F3.*:DBGMCU:.*", ("dbgmcu", "f3", "DBGMCU")),
            ("STM32F4.*:DBGMCU:.*", ("dbgmcu", "f4", "DBGMCU")),
            ("STM32F7.*:DBGMCU:.*", ("dbgmcu", "f7", "DBGMCU")),
            ("STM32C0.*:DBGMCU:.*", ("dbgmcu", "c0", "DBGMCU")),
            ("STM32G0.*:DBGMCU:.*", ("dbgmcu", "g0", "DBGMCU")),
            ("STM32G4.*:DBGMCU:.*", ("dbgmcu", "g4", "DBGMCU")),
            ("STM32H7.*:DBGMCU:.*", ("dbgmcu", "h7", "DBGMCU")),
            ("STM32L0.*:DBGMCU:.*", ("dbgmcu", "l0", "DBGMCU")),
            ("STM32L1.*:DBGMCU:.*", ("dbgmcu", "l1", "DBGMCU")),
            ("STM32L4.*:DBGMCU:.*", ("dbgmcu", "l4", "DBGMCU")),
            ("STM32U5.*:DBGMCU:.*", ("dbgmcu", "u5", "DBGMCU")),
            ("STM32WBA.*:DBGMCU:.*", ("dbgmcu", "wba", "DBGMCU")),
            ("STM32WB.*:DBGMCU:.*", ("dbgmcu", "wb", "DBGMCU")),
            ("STM32WL.*:DBGMCU:.*", ("dbgmcu", "wl", "DBGMCU")),
            ("STM32F1.*:GPIO.*", ("gpio", "v1", "GPIO")),
            (".*:GPIO.*", ("gpio", "v2", "GPIO")),
            (".*:IPCC:v1_0", ("ipcc", "v1", "IPCC")),
            (".*:DMAMUX.*", ("dmamux", "v1", "DMAMUX")),
            (r".*:GPDMA\d?:.*", ("gpdma", "v1", "GPDMA")),
            (r".*:BDMA\d?:.*", ("bdma", "v1", "DMA")),
            ("STM32H7.*:DMA2D:DMA2D:dma2d1_v1_0", ("dma2d", "v2", "DMA2D")),
            (".*:DMA2D:dma2d1_v1_0", ("dma2d", "v1", "DMA2D")),
            ("STM32L4[PQRS].*:DMA.*", ("bdma", "v1", "DMA")), // L4+
            ("STM32L[04].*:DMA.*", ("bdma", "v2", "DMA")),    // L0, L4 non-plus (since plus is handled above)
            ("STM32F030.C.*:DMA.*", ("bdma", "v2", "DMA")),   // Weird F0
            ("STM32F09.*:DMA.*", ("bdma", "v2", "DMA")),      // Weird F0
            ("STM32F[247].*:DMA.*", ("dma", "v2", "DMA")),
            ("STM32H7.*:DMA.*", ("dma", "v1", "DMA")),
            (".*:DMA.*", ("bdma", "v1", "DMA")),
            (".*:CAN:bxcan1_v1_1.*", ("can", "bxcan", "CAN")),
            (".*:FDCAN:fdcan1_v1_0.*", ("can", "fdcan", "FDCAN")),
            // # stm32F4 CRC peripheral
            // # ("STM32F4*:CRC:CRC:crc_f4")
            // # v1: F1, F2, F4, L1
            // # v2, adds INIT reg: F0
            // # v3, adds POL reg: F3, F7, G0, G4, H7, L0, L4, L5, WB, WL
            (".*:CRC:integtest1_v1_0", ("crc", "v1", "CRC")),
            ("STM32L[04].*:CRC:integtest1_v2_0", ("crc", "v3", "CRC")),
            (".*:CRC:integtest1_v2_0", ("crc", "v2", "CRC")),
            (".*:CRC:integtest1_v2_2", ("crc", "v3", "CRC")),
            (".*:LCD:lcdc1_v1.0.*", ("lcd", "v1", "LCD")),
            (".*:LCD:lcdc1_v1.2.*", ("lcd", "v2", "LCD")),
            (".*:LCD:lcdc1_v1.3.*", ("lcd", "v2", "LCD")),
            (".*:UID:.*", ("uid", "v1", "UID")),
            (".*:UCPD:.*", ("ucpd", "v1", "UCPD")),
        ];

        Self {
            regexes: PERIMAP
                .iter()
                .map(|(a, b)| (regex::Regex::new(&format!("^{a}$")).unwrap(), *b))
                .collect(),
            cached: HashMap::new(),
        }
    }

    fn match_peri(&mut self, peri: &str) -> Option<(&'static str, &'static str, &'static str)> {
        *self
            .cached
            .entry(peri.to_string())
            .or_insert_with(|| self.regexes.iter().find(|(r, _block)| r.is_match(peri)).map(|x| x.1))
    }
}

fn corename(d: &str) -> String {
    let m = regex!(r".*Cortex-M(\d+)(\+?)\s*(.*)").captures(d).unwrap();
    let cm = m.get(1).unwrap().as_str();
    let p = if m.get(2).unwrap().as_str() == "+" { "p" } else { "" };
    let s = if m.get(3).unwrap().as_str() == "secure" {
        "s"
    } else {
        ""
    };
    format!("cm{cm}{p}{s}")
}

fn merge_periph_pins_info(
    is_f1: bool,
    periph_name: &str,
    core_pins: &mut Vec<stm32_data_serde::chip::core::peripheral::Pin>,
    af_pins: &[stm32_data_serde::chip::core::peripheral::Pin],
) {
    if is_f1 {
        // TODO: actually handle the F1 AFIO information when it will be extracted
        return;
    }

    // covert to hashmap
    let af_pins: HashMap<(stm32_data_serde::chip::core::peripheral::pin::Pin, &str), Option<u8>> =
        af_pins.iter().map(|v| ((v.pin, v.signal.as_str()), v.af)).collect();

    for pin in core_pins {
        let af = af_pins.get(&(pin.pin, &pin.signal)).copied().flatten();

        // try to look for a signal with another name
        let af = af.or_else(|| {
            if pin.signal == "CTS" {
                // for some godforsaken reason UART4's and UART5's CTS are called CTS_NSS in the GPIO xml
                // so try to match with these
                af_pins.get(&(pin.pin, "CTS_NSS")).copied().flatten()
            } else if periph_name == "I2C1" {
                // it appears that for __some__ STM32 MCUs there is no AFIO specified in GPIO file
                // (notably - STM32F030C6 with it's I2C1 on PF6 and PF7)
                // but the peripheral can actually be mapped to different pins
                // this breaks embassy's model, so we pretend that it's AF 0
                // Reference Manual states that there's no GPIOF_AFR register
                // but according to Cube-generated core it's OK to write to AFIO reg, it seems to be ignored
                // TODO: are there any more signals that have this "feature"
                Some(0)
            } else {
                None
            }
        });

        if let Some(af) = af {
            pin.af = Some(af);
        }
    }
}

pub fn parse_groups() -> Result<(HashMap<String, Chip>, Vec<ChipGroup>), anyhow::Error> {
    // XMLs group together chips that are identical except flash/ram size.
    // For example STM32L471Z(E-G)Jx.xml is STM32L471ZEJx, STM32L471ZGJx.
    // However they do NOT group together identical chips with different package.

    // We want exactly the opposite: group all packages of a chip together, but
    // NOT group equal-except-memory-size chips together. Yay.

    // We first read all XMLs, and fold together all packages. We don't expand
    // flash/ram sizes yet, we want to do it as late as possible to avoid duplicate
    // work so that generation is faster.

    let mut chips = HashMap::<String, Chip>::new();
    let mut chip_groups = Vec::new();

    let mut files: Vec<_> = glob::glob("sources/cubedb/mcu/STM32*.xml")?
        .map(Result::unwrap)
        .collect();
    files.sort();

    for f in files {
        parse_group(f, &mut chips, &mut chip_groups)?;
    }

    for (chip_name, chip) in &chips {
        chip_groups[chip.group_idx].chip_names.push(chip_name.clone());
    }
    Ok((chips, chip_groups))
}

static NOPELIST: &[&str] = &[
    // Not supported, not planned unless someone wants to do it.
    "STM32MP",
    // Does not exist in ST website. No datasheet, no RM.
    "STM32GBK",
    "STM32L485",
    "STM32U5F",
    "STM32U5G",
    // STM32WxM modules. These are based on a chip that's supported on its own,
    // not sure why we want a separate target for it.
    "STM32WL5M",
    "STM32WB1M",
    "STM32WB3M",
    "STM32WB5M",
];

fn parse_group(
    f: std::path::PathBuf,
    chips: &mut HashMap<String, Chip>,
    chip_groups: &mut Vec<ChipGroup>,
) -> anyhow::Result<()> {
    let ff = f.file_name().unwrap().to_string_lossy();

    for nope in NOPELIST {
        if ff.contains(nope) {
            return Ok(());
        }
    }

    let parsed: xml::Mcu = quick_xml::de::from_str(&std::fs::read_to_string(f)?)?;

    let package_names = {
        let name = &parsed.ref_name;
        if !name.contains('(') {
            vec![name.to_string()]
        } else {
            let (prefix, suffix) = name.split_once('(').unwrap();
            let (letters, suffix) = suffix.split_once(')').unwrap();
            letters.split('-').map(|x| format!("{prefix}{x}{suffix}")).collect()
        }
    };

    let package_rams = {
        if parsed.rams.len() == 1 {
            vec![parsed.rams[0]; package_names.len()]
        } else {
            parsed.rams.clone()
        }
    };
    let package_flashes = {
        if parsed.flashs.len() == 1 {
            vec![parsed.flashs[0]; package_names.len()]
        } else {
            parsed.flashs.clone()
        }
    };

    let group_idx = package_names.iter().find_map(|package_name| {
        let chip_name = chip_name_from_package_name(package_name);
        chips.get(&chip_name).map(|chip| chip.group_idx)
    });

    let group_idx = group_idx.unwrap_or_else(|| {
        let group_idx = chip_groups.len();
        chip_groups.push(ChipGroup {
            chip_names: Vec::new(),
            xml: parsed.clone(),
            ips: HashMap::new(),
            pins: HashMap::new(),
            family: None,
            line: None,
            die: None,
        });
        group_idx
    });

    for (package_i, package_name) in package_names.iter().enumerate() {
        let chip_name = chip_name_from_package_name(package_name);
        if !chips.contains_key(&chip_name) {
            chips.insert(
                chip_name.clone(),
                Chip {
                    flash: package_flashes[package_i],
                    ram: package_rams[package_i],
                    group_idx,
                    packages: Vec::new(),
                },
            );
        }
        chips
            .get_mut(&chip_name)
            .unwrap()
            .packages
            .push(stm32_data_serde::chip::Package {
                name: package_name.clone(),
                package: parsed.package.clone(),
            });
    }

    // Some packages have some peripehrals removed because the package had to
    // remove GPIOs useful for that peripheral. So we merge all peripherals from all packages.
    let group = &mut chip_groups[group_idx];
    for ip in parsed.ips {
        group.ips.insert(ip.instance_name.clone(), ip);
    }
    for pin in parsed.pins {
        if let Some(pin_name) = gpio_af::clean_pin(&pin.name) {
            group
                .pins
                .entry(pin_name)
                .and_modify(|p| {
                    // merge signals.
                    p.signals.extend_from_slice(&pin.signals);
                    p.signals.dedup();
                })
                .or_insert(pin);
        }
    }

    Ok(())
}

#[allow(clippy::too_many_arguments)]
fn process_group(
    mut group: ChipGroup,
    peri_matcher: &mut PeriMatcher,
    headers: &header::Headers,
    af: &gpio_af::Af,
    chip_interrupts: &interrupts::ChipInterrupts,
    peripheral_to_clock: &rcc::PeripheralToClock,
    dma_channels: &dma::DmaChannels,
    chips: &HashMap<String, Chip>,
    memories: &memory::Memories,
    docs: &docs::Docs,
) -> Result<(), anyhow::Error> {
    let chip_name = group.chip_names[0].clone();
    group.family = Some(group.xml.family.clone());
    group.line = Some(group.xml.line.clone());
    group.die = Some(group.xml.die.clone());
    let rcc_kind = group.ips.values().find(|x| x.name == "RCC").unwrap().version.clone();
    let rcc_block = peri_matcher
        .match_peri(&format!("{chip_name}:RCC:{rcc_kind}"))
        .unwrap_or_else(|| panic!("could not get rcc for {}", &chip_name));
    let h = headers
        .get_for_chip(&chip_name)
        .unwrap_or_else(|| panic!("could not get header for {}", &chip_name));
    let chip_af = &group.ips.values().find(|x| x.name == "GPIO").unwrap().version;
    let chip_af = chip_af.strip_suffix("_gpio_v1_0").unwrap();
    let chip_af = af.0.get(chip_af);
    let cores: Vec<_> = group
        .xml
        .cores
        .iter()
        .map(|core_xml| {
            process_core(
                core_xml,
                h,
                &chip_name,
                &group,
                chip_interrupts,
                peri_matcher,
                peripheral_to_clock,
                rcc_block,
                chip_af,
                dma_channels,
            )
        })
        .collect();

    for chip_name in &group.chip_names {
        process_chip(chips, chip_name, h, memories, docs, &group, &cores)?;
    }

    Ok(())
}

#[allow(clippy::too_many_arguments)]
fn process_core(
    core_xml: &str,
    h: &header::ParsedHeader,
    chip_name: &str,
    group: &ChipGroup,
    chip_interrupts: &interrupts::ChipInterrupts,
    peri_matcher: &mut PeriMatcher,
    peripheral_to_clock: &rcc::PeripheralToClock,
    rcc_block: (&str, &str, &str),
    chip_af: Option<&HashMap<String, Vec<stm32_data_serde::chip::core::peripheral::Pin>>>,
    dma_channels: &dma::DmaChannels,
) -> stm32_data_serde::chip::Core {
    let real_core_name = corename(core_xml);

    let core_name = if !h.interrupts.contains_key(&real_core_name) || !h.defines.contains_key(&real_core_name) {
        "all"
    } else {
        &real_core_name
    };
    // C header defines for this core.
    let defines = h.defines.get(core_name).unwrap();
    // Interrupts!
    let want_nvic_name = {
        // Most chips have a single NVIC, named "NVIC"
        let mut want_nvic_name = "NVIC";

        // Exception 1: Multicore: NVIC1 is the first core, NVIC2 is the second. We have to pick the right one.
        if ["H745", "H747", "H755", "H757", "WL54", "WL55"].contains(&&chip_name[5..9]) {
            if core_name == "cm7" {
                want_nvic_name = "NVIC1";
            } else {
                want_nvic_name = "NVIC2"
            }
        }
        if &chip_name[5..8] == "WL5" {
            if core_name == "cm4" {
                want_nvic_name = "NVIC1";
            } else {
                want_nvic_name = "NVIC2"
            }
        }
        // Exception 2: TrustZone: NVIC1 is Secure mode, NVIC2 is NonSecure mode. For now, we pick the NonSecure one.
        if ["L5", "U5"].contains(&&chip_name[5..7]) {
            want_nvic_name = "NVIC2"
        }
        if ["H56", "H57", "WBA"].contains(&&chip_name[5..8]) {
            want_nvic_name = "NVIC2"
        }

        want_nvic_name
    };
    let chip_nvic = group
        .ips
        .values()
        .find(|x| x.name == want_nvic_name)
        .ok_or_else(|| format!("couldn't find nvic. chip_name={chip_name} want_nvic_name={want_nvic_name}"))
        .unwrap();

    // With the current data sources, this value is always either 2 or 4, and never resolves to None
    let nvic_priority_bits = defines.0.get("__NVIC_PRIO_BITS").map(|bits| *bits as u8);

    let mut header_irqs = h.interrupts.get(core_name).unwrap().clone();
    let chip_irqs = chip_interrupts
        .0
        .get(&(chip_nvic.name.clone(), chip_nvic.version.clone()))
        .unwrap();
    // F100xE MISC_REMAP remaps some DMA IRQs, so ST decided to give two names
    // to the same IRQ number.
    if chip_name.starts_with("STM32F100") {
        header_irqs.remove("DMA2_Channel4_5");
    }
    let mut interrupts: Vec<_> = header_irqs
        .iter()
        .map(|(k, v)| stm32_data_serde::chip::core::Interrupt {
            name: k.clone(),
            number: *v,
        })
        .collect();
    interrupts.sort_unstable_by_key(|x| x.number);
    let mut peri_kinds = HashMap::new();
    peri_kinds.insert("UID".to_string(), "UID".to_string());
    for ip in group.ips.values() {
        let pname = ip.instance_name.clone();
        let pkind = format!("{}:{}", ip.name, ip.version);
        let pkind = pkind.strip_suffix("_Cube").unwrap_or(&pkind);

        const FAKE_PERIPHERALS: &[&str] = &[
            // These are real peripherals but with special handling
            "NVIC",
            "GPIO",
            "DMA",
            // IRTIM is just TIM16+TIM17
            "IRTIM",
            // We add this as ghost peri
            "SYS",
            // These are software libraries
            "FREERTOS",
            "PDM2PCM",
            "FATFS",
            "LIBJPEG",
            "MBEDTLS",
            "LWIP",
            "USB_HOST",
            "USB_DEVICE",
            "GUI_INTERFACE",
            "TRACER_EMB",
            "TOUCHSENSING",
        ];

        if FAKE_PERIPHERALS.contains(&pname.as_str()) {
            continue;
        }

        let pname = match pname.as_str() {
            "HDMI_CEC" => "CEC".to_string(),
            "SUBGHZ" => "SUBGHZSPI".to_string(),
            // remove when https://github.com/stm32-rs/stm32-rs/pull/789 merges
            "USB_DRD_FS" => "USB".to_string(),
            _ => pname,
        };

        if pname.starts_with("ADC") {
            if let Entry::Vacant(entry) = peri_kinds.entry("ADC_COMMON".to_string()) {
                entry.insert(format!("ADC_COMMON:{}", ip.version.strip_suffix("_Cube").unwrap()));
            }
        }
        if pname.starts_with("ADC3") && (chip_name.starts_with("STM32H7") || chip_name.starts_with("STM32F3")) {
            if let Entry::Vacant(entry) = peri_kinds.entry("ADC3_COMMON".to_string()) {
                entry.insert(format!("ADC3_COMMON:{}", ip.version.strip_suffix("_Cube").unwrap()));
            }
        }
        peri_kinds.insert(pname, pkind.to_string());
    }
    const GHOST_PERIS: &[&str] = &[
        "GPIOA", "GPIOB", "GPIOC", "GPIOD", "GPIOE", "GPIOF", "GPIOG", "GPIOH", "GPIOI", "GPIOJ", "GPIOK", "GPIOL",
        "GPIOM", "GPION", "GPIOO", "GPIOP", "GPIOQ", "GPIOR", "GPIOS", "GPIOT", "DMA1", "DMA2", "BDMA", "DMAMUX",
        "DMAMUX1", "DMAMUX2", "SBS", "SYSCFG", "EXTI", "FLASH", "DBGMCU", "CRS", "PWR", "AFIO", "BKP", "USBRAM",
    ];
    for pname in GHOST_PERIS {
        if let Entry::Vacant(entry) = peri_kinds.entry(pname.to_string()) {
            if defines.get_peri_addr(pname).is_some() {
                entry.insert("unknown".to_string());
            }
        }
    }
    if peri_kinds.contains_key("BDMA1") {
        peri_kinds.remove("BDMA");
    }
    // get possible used GPIOs for each peripheral from the chip xml
    // it's not the full info we would want (stuff like AFIO info which comes from GPIO xml),
    //   but we actually need to use it because of F1 line
    //       which doesn't include non-remappable peripherals in GPIO xml
    //   and some weird edge cases like STM32F030C6 (see merge_periph_pins_info)
    let mut periph_pins = HashMap::<_, Vec<_>>::new();
    for (pin_name, pin) in &group.pins {
        for signal in &pin.signals {
            let mut signal = signal.name.clone();
            if signal.starts_with("DEBUG_SUBGHZSPI-") {
                signal = format!("SUBGHZSPI_{}", &signal[16..(signal.len() - 3)]);
            }
            // TODO: What are those signals (well, GPIO is clear) Which peripheral do they belong to?
            if !["GPIO", "CEC", "AUDIOCLK", "VDDTCXO"].contains(&signal.as_str()) && !signal.contains("EXTI") {
                // both peripherals and signals can have underscores in their names so there is no easy way to split
                // check if signal name starts with one of the peripheral names
                for periph in peri_kinds.keys() {
                    if let Some(signal) = signal.strip_prefix(&format!("{periph}_")) {
                        periph_pins.entry(periph.to_string()).or_default().push(
                            stm32_data_serde::chip::core::peripheral::Pin {
                                pin: *pin_name,
                                signal: signal.to_string(),
                                af: None,
                            },
                        );
                        break;
                    }
                }
            }
        }
    }
    for pins in periph_pins.values_mut() {
        pins.sort();
        pins.dedup();
    }
    let mut peripherals = Vec::new();
    for (pname, pkind) in peri_kinds {
        // We cannot add this to FAKE peripherals because we need the pins
        if pname.starts_with("I2S") {
            continue;
        }

        let addr = if chip_name.starts_with("STM32F0") && pname == "ADC" {
            defines.get_peri_addr("ADC1")
        } else if chip_name.starts_with("STM32H7") && pname == "HRTIM" {
            defines.get_peri_addr("HRTIM1")
        } else {
            defines.get_peri_addr(&pname)
        };

        let addr = match addr {
            Some(addr) => addr,
            None => continue,
        };

        let mut p = stm32_data_serde::chip::core::Peripheral {
            name: if pname == "SBS" {
                "SYSCFG".to_string()
            } else {
                pname.clone()
            },
            address: addr,
            registers: None,
            rcc: None,
            interrupts: None,
            dma_channels: Vec::new(),
            pins: Vec::new(),
        };

        if let Some(block) = peri_matcher.match_peri(&format!("{chip_name}:{pname}:{pkind}")) {
            p.registers = Some(stm32_data_serde::chip::core::peripheral::Registers {
                kind: block.0.to_string(),
                version: block.1.to_string(),
                block: block.2.to_string(),
            });
        }

        if let Some(rcc_info) = peripheral_to_clock.match_peri_clock(
            &(
                rcc_block.0.to_string(),
                rcc_block.1.to_string(),
                rcc_block.2.to_string(),
            ),
            &pname,
        ) {
            p.rcc = Some(rcc_info.clone());
        }
        if let Some(pins) = periph_pins.get_mut(&pname) {
            // merge the core xml info with GPIO xml info to hopefully get the full picture
            // if the peripheral does not exist in the GPIO xml (one of the notable one is ADC)
            //   it probably doesn't need any AFIO writes to work
            if let Some(af_pins) = chip_af.and_then(|x| x.get(&pname)) {
                merge_periph_pins_info(chip_name.contains("STM32F1"), &pname, pins, af_pins.as_slice());
            }
            p.pins = pins.clone();
        }

        let i2s_name = if pname.starts_with("SPI") {
            "I2S".to_owned() + pname.trim_start_matches("SPI")
        } else {
            "".to_owned()
        };

        if let Some(i2s_pins) = periph_pins.get_mut(&i2s_name) {
            // merge the core xml info with GPIO xml info to hopefully get the full picture
            // if the peripheral does not exist in the GPIO xml (one of the notable one is ADC)
            //   it probably doesn't need any AFIO writes to work
            if let Some(af_pins) = chip_af.and_then(|x| x.get(&i2s_name)) {
                merge_periph_pins_info(chip_name.contains("STM32F1"), &i2s_name, i2s_pins, af_pins.as_slice());
            }

            p.pins.extend(i2s_pins.iter().map(|p| Pin {
                pin: p.pin,
                signal: "I2S_".to_owned() + &p.signal,
                af: p.af,
            }));
        }

        if let Some(peri_irqs) = chip_irqs.get(&pname) {
            use stm32_data_serde::chip::core::peripheral::Interrupt;

            //filter by available, because some are conditioned on <Die>

            static EQUIVALENT_IRQS: &[(&str, &[&str])] = &[
                ("HASH_RNG", &["RNG"]),
                ("USB_HP_CAN_TX", &["CAN_TX"]),
                ("USB_LP_CAN_RX0", &["CAN_RX0"]),
            ];

            let mut irqs: Vec<_> = peri_irqs
                .iter()
                .filter_map(|i| {
                    if header_irqs.contains_key(&i.interrupt) {
                        return Some(i.clone());
                    }
                    if let Some((_, eq_irqs)) = EQUIVALENT_IRQS.iter().find(|(irq, _)| irq == &i.interrupt) {
                        for eq_irq in *eq_irqs {
                            if header_irqs.contains_key(*eq_irq) {
                                return Some(Interrupt {
                                    signal: i.signal.clone(),
                                    interrupt: eq_irq.to_string(),
                                });
                            }
                        }
                    }
                    None
                })
                .collect();
            irqs.sort_by_key(|x| (x.signal.clone(), x.interrupt.clone()));
            irqs.dedup_by_key(|x| (x.signal.clone(), x.interrupt.clone()));

            p.interrupts = Some(irqs);
        }
        peripherals.push(p);
    }
    if let Ok(extra_f) = std::fs::read(format!("data/extra/family/{}.yaml", group.family.as_ref().unwrap())) {
        #[derive(serde::Deserialize)]
        struct Extra {
            peripherals: Vec<stm32_data_serde::chip::core::Peripheral>,
        }

        let extra: Extra = serde_yaml::from_slice(&extra_f).unwrap();
        for p in extra.peripherals {
            peripherals.push(p);
        }
    }
    peripherals.sort_by_key(|x| x.name.clone());
    let have_peris: HashSet<_> = peripherals.iter_mut().map(|p| p.name.clone()).collect();
    // Collect DMA versions in the chip
    let mut chip_dmas: Vec<_> = group
        .ips
        .values()
        .filter_map(|ip| {
            let version = &ip.version;
            let sort = match ip.name.as_str() {
                "DMA" => 1,
                "BDMA" => 2,
                "BDMA1" => 3,
                "BDMA2" => 4,
                "GPDMA" => 5,
                _ => 0,
            };
            if sort > 0 && dma_channels.0.contains_key(version) {
                Some((sort, version.clone()))
            } else {
                None
            }
        })
        .collect();
    chip_dmas.sort();
    chip_dmas.dedup();
    let chip_dmas: Vec<_> = chip_dmas.into_iter().map(|(_sort, version)| version).collect();
    // Process DMA channels
    let chs = chip_dmas
        .iter()
        .flat_map(|dma| dma_channels.0.get(dma).unwrap().channels.clone());
    // The dma_channels[xx] is generic for multiple chips. The current chip may have less DMAs,
    // so we have to filter it.
    let chs: Vec<_> = chs.filter(|ch| have_peris.contains(&ch.dma)).collect();
    let core_dma_channels = chs.clone();
    let have_chs: HashSet<_> = chs.into_iter().collect();
    // Process peripheral - DMA channel associations
    for p in &mut peripherals {
        let mut chs = Vec::new();
        for dma in &chip_dmas {
            let mut peri_chs = dma_channels.0.get(dma).unwrap().peripherals.get(&p.name);

            // DAC1 is sometimes interchanged with DAC
            if peri_chs.is_none() && p.name == "DAC1" {
                peri_chs = dma_channels.0.get(dma).unwrap().peripherals.get("DAC");
            }

            if let Some(peri_chs) = peri_chs {
                chs.extend(
                    peri_chs
                        .iter()
                        .filter(|ch| {
                            if let Some(ch_channel) = &ch.channel {
                                have_chs.iter().any(|x| &x.name == ch_channel)
                            } else {
                                true
                            }
                        })
                        .cloned(),
                );
            }
        }
        if !chs.is_empty() {
            chs.sort_by_key(|ch| (ch.channel.clone(), ch.dmamux.clone(), ch.request));
            p.dma_channels = chs;
        }
    }
    stm32_data_serde::chip::Core {
        name: real_core_name.clone(),
        peripherals,
        nvic_priority_bits,
        interrupts,
        dma_channels: core_dma_channels,
    }
}

fn process_chip(
    chips: &HashMap<String, Chip>,
    chip_name: &str,
    h: &header::ParsedHeader,
    memories: &memory::Memories,
    docs: &docs::Docs,
    group: &ChipGroup,
    cores: &[stm32_data_serde::chip::Core],
) -> Result<(), anyhow::Error> {
    let chip = chips.get(chip_name).unwrap();
    let flash_size = chip.flash * 1024;
    let ram_total = chip.ram * 1024;
    let memory = memories.get(group.die.as_ref().unwrap());
    let mut flash_remaining = flash_size;
    let mut memory_regions = Vec::new();
    let mut found = HashSet::<&str>::new();
    for each in [
        // We test FLASH_BANKx _before_ FLASH as we prefer their definition over the legacy one
        "FLASH_BANK1",
        "FLASH_BANK2",
        "FLASH",
        "FLASH_OTP",
        "D1_AXIFLASH",
        "D1_AXIICP",
    ] {
        if let Some(address) = h.defines.get("all").unwrap().0.get(&format!("{each}_BASE")) {
            let (key, banks) = match each {
                "FLASH" => (
                    "BANK_1",
                    Some([memory::FlashBank::Bank1, memory::FlashBank::Bank2].as_ref()),
                ),
                "FLASH_BANK1" => ("BANK_1", Some([memory::FlashBank::Bank1].as_ref())),
                "FLASH_BANK2" => ("BANK_2", Some([memory::FlashBank::Bank2].as_ref())),
                "FLASH_OTP" => ("OTP", Some([memory::FlashBank::Otp].as_ref())),
                each => (each, None),
            };

            if found.contains(key) {
                continue;
            }
            found.insert(key);

            if let Some(banks) = banks {
                for bank in banks {
                    let bank_name = match bank {
                        memory::FlashBank::Bank1 => "BANK_1",
                        memory::FlashBank::Bank2 => "BANK_2",
                        memory::FlashBank::Otp => "OTP",
                    };
                    let regions: Vec<_> = memory
                        .flash_regions
                        .iter()
                        .filter(|region| region.bank == *bank)
                        .enumerate()
                        .map_while(|(index, region)| {
                            let size = if *bank == memory::FlashBank::Bank1 || *bank == memory::FlashBank::Bank2 {
                                // Truncate region to the total amount of remaining chip flash
                                let size = std::cmp::min(region.bytes, flash_remaining);
                                flash_remaining -= size;
                                if size == 0 {
                                    // No more regions are present on this chip
                                    return None;
                                }
                                size
                            } else {
                                region.bytes
                            };

                            Some((index, region.address, size, region.settings.clone()))
                        })
                        .collect();
                    let has_multiple_regions = regions.len() > 1;
                    for (index, address, size, settings) in regions {
                        let name = if has_multiple_regions {
                            format!("{}_REGION_{}", bank_name, index + 1)
                        } else {
                            bank_name.to_string()
                        };

                        memory_regions.push(stm32_data_serde::chip::Memory {
                            name,
                            kind: stm32_data_serde::chip::memory::Kind::Flash,
                            address,
                            size,
                            settings: Some(settings.clone()),
                        });
                    }
                }
            } else {
                memory_regions.push(stm32_data_serde::chip::Memory {
                    name: key.to_string(),
                    kind: stm32_data_serde::chip::memory::Kind::Flash,
                    address: u32::try_from(*address).unwrap(),
                    size: 0,
                    settings: None,
                })
            }
        }
    }
    let mut found = HashSet::new();
    for each in [
        "SRAM",
        "SRAM1",
        "SRAM2",
        "D1_AXISRAM",
        "D1_ITCMRAM",
        "D1_DTCMRAM",
        "D1_AHBSRAM",
        "D2_AXISRAM",
        "D3_BKPSRAM",
        "D3_SRAM",
    ] {
        if let Some(address) = h.defines.get("all").unwrap().0.get(&format!("{each}_BASE")) {
            let key = match each {
                "D1_AXISRAM" => "SRAM",
                "SRAM1" => "SRAM",
                each => each,
            };

            if found.contains(key) {
                continue;
            }
            found.insert(key);

            let size = if key == "SRAM" {
                // if memory.ram.bytes != ram_total {
                //     println!(
                //         "SRAM mismatch for chip {} with die {}: Expected {} was {}",
                //         chip_name,
                //         group.die.as_ref().unwrap(),
                //         ram_total,
                //         memory.ram.bytes,
                //     );
                // }
                std::cmp::min(memory.ram.bytes, ram_total)
            } else {
                0
            };

            memory_regions.push(stm32_data_serde::chip::Memory {
                name: key.to_string(),
                kind: stm32_data_serde::chip::memory::Kind::Ram,
                address: u32::try_from(*address).unwrap(),
                size,
                settings: None,
            })
        }
    }
    let docs = docs.documents_for(chip_name);
    let chip = stm32_data_serde::Chip {
        name: chip_name.to_string(),
        family: group.family.clone().unwrap(),
        line: group.line.clone().unwrap(),
        die: group.die.clone().unwrap(),
        device_id: memory.device_id,
        packages: chip.packages.clone(),
        memory: memory_regions,
        docs,
        cores: cores.to_vec(),
    };
    let dump = serde_json::to_string_pretty(&chip)?;

    // TODO: delete this.
    // This makes the formating match the output of the original python script, to prevent unnecessary churn
    let dump = {
        let mut cleaned = String::new();
        for line in dump.lines() {
            let spaces = line.bytes().take_while(|b| *b == b' ').count();
            for _ in 0..spaces {
                // add an extra space for every existing space
                // this converts two-space indents to four-space indents
                cleaned.push(' ');
            }
            // escape non-ascii symbols
            let line = line.replace('\u{00ae}', r"\u00ae");
            let line = line.replace('\u{2122}', r"\u2122");
            cleaned.push_str(&line);
            cleaned.push('\n');
        }
        // remove trailing newline
        cleaned.pop();
        cleaned
    };

    std::fs::write(format!("build/data/chips/{chip_name}.json"), dump)?;
    Ok(())
}

#[allow(clippy::too_many_arguments)]
pub fn dump_all_chips(
    chip_groups: Vec<ChipGroup>,
    headers: header::Headers,
    af: gpio_af::Af,
    chip_interrupts: interrupts::ChipInterrupts,
    peripheral_to_clock: rcc::PeripheralToClock,
    dma_channels: dma::DmaChannels,
    chips: std::collections::HashMap<String, Chip>,
    memories: memory::Memories,
    docs: docs::Docs,
) -> Result<(), anyhow::Error> {
    std::fs::create_dir_all("build/data/chips")?;

    #[cfg(feature = "rayon")]
    {
        use rayon::prelude::*;

        chip_groups
            .into_par_iter()
            .try_for_each_init(PeriMatcher::new, |peri_matcher, group| {
                process_group(
                    group,
                    peri_matcher,
                    &headers,
                    &af,
                    &chip_interrupts,
                    &peripheral_to_clock,
                    &dma_channels,
                    &chips,
                    &memories,
                    &docs,
                )
            })
    }
    #[cfg(not(feature = "rayon"))]
    {
        let mut peri_matcher = PeriMatcher::new();

        chip_groups.into_iter().try_for_each(|group| {
            process_group(
                group,
                &mut peri_matcher,
                &headers,
                &af,
                &chip_interrupts,
                &peripheral_to_clock,
                &dma_channels,
                &chips,
                &memories,
                &docs,
            )
        })
    }
}<|MERGE_RESOLUTION|>--- conflicted
+++ resolved
@@ -228,14 +228,8 @@
             ("STM32WB.*:SYSCFG:.*", ("syscfg", "wb", "SYSCFG")),
             ("STM32WL5.*:SYSCFG:.*", ("syscfg", "wl5", "SYSCFG")),
             ("STM32WLE.*:SYSCFG:.*", ("syscfg", "wle", "SYSCFG")),
-<<<<<<< HEAD
-            ("STM32WLE.*:ADC:.*", ("adc", "g0", "ADC")),
             ("STM32H50.*:SBS:.*", ("syscfg", "h50", "SYSCFG")),
             ("STM32H5.*:SBS:.*", ("syscfg", "h5", "SYSCFG")),
-=======
-            ("STM32H50.*:SBS:.*", ("sbs", "h50", "SBS")),
-            ("STM32H5.*:SBS:.*", ("sbs", "h5", "SBS")),
->>>>>>> a1052bed
             (".*:IWDG:iwdg1_v1_1", ("iwdg", "v1", "IWDG")),
             (".*:IWDG:iwdg1_v2_0", ("iwdg", "v2", "IWDG")),
             (".*:WWDG:wwdg1_v1_0", ("wwdg", "v1", "WWDG")),
